# Changelog

Please mark all change in change log and use the ticket from JIRA.

## [Unreleased]

### Bug

### Improvement

### New Feature

- MS-5 - Implement Auto Archive Feature
- MS-16 - Implement metrics without prometheus
### Task

- MS-1 - Add CHANGELOG.md
- MS-4 - Refactor the vecwise_engine code structure
- MS-6 - Implement SDK interface part 1
<<<<<<< HEAD
=======
- MS-20 - Clean Code Part 1
>>>>>>> 97373af4
<|MERGE_RESOLUTION|>--- conflicted
+++ resolved
@@ -17,7 +17,4 @@
 - MS-1 - Add CHANGELOG.md
 - MS-4 - Refactor the vecwise_engine code structure
 - MS-6 - Implement SDK interface part 1
-<<<<<<< HEAD
-=======
-- MS-20 - Clean Code Part 1
->>>>>>> 97373af4
+- MS-20 - Clean Code Part 1