--- conflicted
+++ resolved
@@ -448,7 +448,6 @@
         ASSERT_EQ(vector_ids[i], i + nb);
     }
 }
-<<<<<<< HEAD
 
 TEST_F(NewMemManagerTest, MEMMANAGER_TEST) {
     int setenv_res = setenv("MILVUS_USE_OLD_MEM_MANAGER", "ON", 1);
@@ -485,6 +484,4 @@
 
     delete db_;
     boost::filesystem::remove_all(options.meta.path);
-}
-=======
->>>>>>> 42cdf9a1
+}