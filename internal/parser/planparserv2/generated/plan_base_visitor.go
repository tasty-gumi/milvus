--- conflicted
+++ resolved
@@ -5,6 +5,10 @@
 
 type BasePlanVisitor struct {
 	*antlr.BaseParseTreeVisitor
+}
+
+func (v *BasePlanVisitor) VisitGeospatialEuqals(ctx *GeospatialEuqalsContext) interface{} {
+	return v.VisitChildren(ctx)
 }
 
 func (v *BasePlanVisitor) VisitGeospatialEuqals(ctx *GeospatialEuqalsContext) interface{} {
@@ -24,6 +28,10 @@
 }
 
 func (v *BasePlanVisitor) VisitFloating(ctx *FloatingContext) interface{} {
+	return v.VisitChildren(ctx)
+}
+
+func (v *BasePlanVisitor) VisitGeospatialContains(ctx *GeospatialContainsContext) interface{} {
 	return v.VisitChildren(ctx)
 }
 
@@ -55,6 +63,10 @@
 	return v.VisitChildren(ctx)
 }
 
+func (v *BasePlanVisitor) VisitGeospatialWithin(ctx *GeospatialWithinContext) interface{} {
+	return v.VisitChildren(ctx)
+}
+
 func (v *BasePlanVisitor) VisitLogicalAnd(ctx *LogicalAndContext) interface{} {
 	return v.VisitChildren(ctx)
 }
@@ -71,13 +83,10 @@
 	return v.VisitChildren(ctx)
 }
 
-<<<<<<< HEAD
 func (v *BasePlanVisitor) VisitCall(ctx *CallContext) interface{} {
 	return v.VisitChildren(ctx)
 }
 
-=======
->>>>>>> b2cd628c
 func (v *BasePlanVisitor) VisitGeospatialCrosses(ctx *GeospatialCrossesContext) interface{} {
 	return v.VisitChildren(ctx)
 }
@@ -95,6 +104,10 @@
 }
 
 func (v *BasePlanVisitor) VisitAddSub(ctx *AddSubContext) interface{} {
+	return v.VisitChildren(ctx)
+}
+
+func (v *BasePlanVisitor) VisitGeospatialTouches(ctx *GeospatialTouchesContext) interface{} {
 	return v.VisitChildren(ctx)
 }
 
@@ -123,6 +136,10 @@
 }
 
 func (v *BasePlanVisitor) VisitRange(ctx *RangeContext) interface{} {
+	return v.VisitChildren(ctx)
+}
+
+func (v *BasePlanVisitor) VisitGeospatialIntersects(ctx *GeospatialIntersectsContext) interface{} {
 	return v.VisitChildren(ctx)
 }
 
@@ -162,6 +179,10 @@
 	return v.VisitChildren(ctx)
 }
 
+func (v *BasePlanVisitor) VisitGeospatialOverlaps(ctx *GeospatialOverlapsContext) interface{} {
+	return v.VisitChildren(ctx)
+}
+
 func (v *BasePlanVisitor) VisitPower(ctx *PowerContext) interface{} {
 	return v.VisitChildren(ctx)
 }