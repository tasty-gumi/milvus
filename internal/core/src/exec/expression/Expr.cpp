--- conflicted
+++ resolved
@@ -26,19 +26,17 @@
 #include "exec/expression/ConjunctExpr.h"
 #include "exec/expression/ExistsExpr.h"
 #include "exec/expression/GISFunctionFilterExpr.h"
+#include "exec/expression/GISFunctionFilterExpr.h"
 #include "exec/expression/JsonContainsExpr.h"
 #include "exec/expression/LogicalBinaryExpr.h"
 #include "exec/expression/LogicalUnaryExpr.h"
 #include "exec/expression/TermExpr.h"
 #include "exec/expression/UnaryExpr.h"
 #include "expr/ITypeExpr.h"
-<<<<<<< HEAD
 #include "exec/expression/ValueExpr.h"
 
 #include <memory>
 
-=======
->>>>>>> b2cd628c
 namespace milvus {
 namespace exec {
 
@@ -269,7 +267,6 @@
             context->get_segment(),
             context->get_active_count(),
             context->query_config()->get_expr_batch_size());
-<<<<<<< HEAD
     } else if (auto value_expr =
                    std::dynamic_pointer_cast<const milvus::expr::ValueExpr>(
                        expr)) {
@@ -291,8 +288,6 @@
             context->get_segment(),
             context->get_active_count(),
             context->query_config()->get_expr_batch_size());
-=======
->>>>>>> b2cd628c
     } else if (auto casted_expr = std::dynamic_pointer_cast<
                    const milvus::expr::GISFunctioinFilterExpr>(expr)) {
         result = std::make_shared<PhyGISFunctionFilterExpr>(
@@ -302,11 +297,8 @@
             context->get_segment(),
             context->get_active_count(),
             context->query_config()->get_expr_batch_size());
-<<<<<<< HEAD
     } else {
         PanicInfo(ExprInvalid, "unsupport expr: ", expr->ToString());
-=======
->>>>>>> b2cd628c
     }
     return result;
 }
